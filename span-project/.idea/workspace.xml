--- conflicted
+++ resolved
@@ -2,18 +2,21 @@
 <project version="4">
   <component name="ChangeListManager">
     <list default="true" id="33a5c68d-3b8a-4f86-8470-06eab99970cb" name="Default Changelist" comment="">
-<<<<<<< HEAD
+      <change beforePath="$PROJECT_DIR$/../.gitignore" beforeDir="false" afterPath="$PROJECT_DIR$/../.gitignore" afterDir="false" />
       <change beforePath="$PROJECT_DIR$/.idea/workspace.xml" beforeDir="false" afterPath="$PROJECT_DIR$/.idea/workspace.xml" afterDir="false" />
-      <change beforePath="$PROJECT_DIR$/span/ir/op.py" beforeDir="false" afterPath="$PROJECT_DIR$/span/ir/op.py" afterDir="false" />
-      <change beforePath="$PROJECT_DIR$/span/ir/types.py" beforeDir="false" afterPath="$PROJECT_DIR$/span/ir/types.py" afterDir="false" />
-=======
+      <change beforePath="$PROJECT_DIR$/span/api/__init__.py" beforeDir="false" afterPath="$PROJECT_DIR$/span/api/__init__.py" afterDir="false" />
+      <change beforePath="$PROJECT_DIR$/span/api/analysis.py" beforeDir="false" afterPath="$PROJECT_DIR$/span/api/analysis.py" afterDir="false" />
+      <change beforePath="$PROJECT_DIR$/span/api/dfv.py" beforeDir="false" afterPath="$PROJECT_DIR$/span/api/dfv.py" afterDir="false" />
+      <change beforePath="$PROJECT_DIR$/span/api/lattice.py" beforeDir="false" afterPath="$PROJECT_DIR$/span/api/lattice.py" afterDir="false" />
       <change beforePath="$PROJECT_DIR$/span/clients/const.py" beforeDir="false" afterPath="$PROJECT_DIR$/span/clients/const.py" afterDir="false" />
       <change beforePath="$PROJECT_DIR$/span/clients/evenodd.py" beforeDir="false" afterPath="$PROJECT_DIR$/span/clients/evenodd.py" afterDir="false" />
       <change beforePath="$PROJECT_DIR$/span/clients/interval.py" beforeDir="false" afterPath="$PROJECT_DIR$/span/clients/interval.py" afterDir="false" />
       <change beforePath="$PROJECT_DIR$/span/clients/pointsto.py" beforeDir="false" afterPath="$PROJECT_DIR$/span/clients/pointsto.py" afterDir="false" />
       <change beforePath="$PROJECT_DIR$/span/clients/stronglive.py" beforeDir="false" afterPath="$PROJECT_DIR$/span/clients/stronglive.py" afterDir="false" />
-      <change beforePath="$PROJECT_DIR$/span/sys/host.py" beforeDir="false" afterPath="$PROJECT_DIR$/span/sys/host.py" afterDir="false" />
->>>>>>> 413102e0
+      <change beforePath="$PROJECT_DIR$/span/ir/expr.py" beforeDir="false" afterPath="$PROJECT_DIR$/span/ir/expr.py" afterDir="false" />
+      <change beforePath="$PROJECT_DIR$/span/ir/instr.py" beforeDir="false" afterPath="$PROJECT_DIR$/span/ir/instr.py" afterDir="false" />
+      <change beforePath="$PROJECT_DIR$/span/util/logger.py" beforeDir="false" afterPath="$PROJECT_DIR$/span/util/logger.py" afterDir="false" />
+      <change beforePath="$PROJECT_DIR$/span/util/util.py" beforeDir="false" afterPath="$PROJECT_DIR$/span/util/util.py" afterDir="false" />
     </list>
     <option name="SHOW_DIALOG" value="false" />
     <option name="HIGHLIGHT_CONFLICTS" value="true" />
@@ -76,6 +79,7 @@
     <property name="node.js.selected.package.tslint" value="(autodetect)" />
     <property name="nodejs_interpreter_path.stuck_in_default_project" value="undefined stuck path" />
     <property name="nodejs_npm_path_reset_for_default_project" value="true" />
+    <property name="run.code.analysis.last.selected.profile" value="pProject Default" />
     <property name="settings.editor.selected.configurable" value="reference.settings.ide.settings.spelling" />
   </component>
   <component name="RecentsManager">
@@ -402,13 +406,12 @@
       <workItem from="1600431540362" duration="681000" />
       <workItem from="1600447381783" duration="646000" />
       <workItem from="1600904358207" duration="1973000" />
-<<<<<<< HEAD
       <workItem from="1601124852512" duration="3211000" />
       <workItem from="1601539017439" duration="883000" />
       <workItem from="1601621092820" duration="7164000" />
-=======
-      <workItem from="1601124852512" duration="2087000" />
->>>>>>> 413102e0
+      <workItem from="1601725788965" duration="1097000" />
+      <workItem from="1601881943159" duration="6281000" />
+      <workItem from="1602132351410" duration="2847000" />
     </task>
     <servers />
   </component>
@@ -449,6 +452,10 @@
       <screen x="0" y="0" width="1366" height="744" />
     </state>
     <state x="278" y="33" width="802" height="677" key="#Custom_Plugin_Repositories/0.0.1366.744@0.0.1366.744" timestamp="1596724891176" />
+    <state x="419" y="228" width="520" height="288" key="ANALYSIS_DLG_com.intellij.analysis.BaseAnalysisAction$1" timestamp="1601894000959">
+      <screen x="0" y="0" width="1366" height="744" />
+    </state>
+    <state x="419" y="228" width="520" height="288" key="ANALYSIS_DLG_com.intellij.analysis.BaseAnalysisAction$1/0.0.1366.744@0.0.1366.744" timestamp="1601894000959" />
     <state x="186" y="0" width="985" height="744" key="CommitChangelistDialog2" timestamp="1601124962618">
       <screen x="0" y="0" width="1366" height="744" />
     </state>
@@ -477,22 +484,18 @@
       <screen x="0" y="0" width="1366" height="744" />
     </state>
     <state x="0" y="0" width="1366" height="744" key="SettingsEditor/0.0.1366.744@0.0.1366.744" timestamp="1598366834659" />
-    <state x="417" y="106" width="639" height="524" key="StructurePopup" timestamp="1601634877081">
-      <screen x="0" y="0" width="1366" height="744" />
-    </state>
-    <state x="417" y="106" width="639" height="524" key="StructurePopup/0.0.1366.744@0.0.1366.744" timestamp="1601634877081" />
-    <state x="339" y="199" key="com.intellij.ide.util.TipDialog" timestamp="1601725809253">
-      <screen x="0" y="0" width="1366" height="744" />
-    </state>
-    <state x="339" y="199" key="com.intellij.ide.util.TipDialog/0.0.1366.744@0.0.1366.744" timestamp="1601725809253" />
+    <state x="417" y="106" width="639" height="524" key="StructurePopup" timestamp="1602145269689">
+      <screen x="0" y="0" width="1366" height="744" />
+    </state>
+    <state x="417" y="106" width="639" height="524" key="StructurePopup/0.0.1366.744@0.0.1366.744" timestamp="1602145269689" />
+    <state x="339" y="199" key="com.intellij.ide.util.TipDialog" timestamp="1602132357495">
+      <screen x="0" y="0" width="1366" height="744" />
+    </state>
+    <state x="339" y="199" key="com.intellij.ide.util.TipDialog/0.0.1366.744@0.0.1366.744" timestamp="1602132357495" />
     <state x="0" y="0" width="866" height="744" key="find.popup" timestamp="1597916625815">
       <screen x="0" y="0" width="1366" height="744" />
     </state>
     <state x="0" y="0" width="866" height="744" key="find.popup/0.0.1366.744@0.0.1366.744" timestamp="1597916625815" />
-    <state x="331" y="92" width="700" height="530" key="recent.locations.popup" timestamp="1593252298138">
-      <screen x="0" y="0" width="1366" height="744" />
-    </state>
-    <state x="331" y="92" width="700" height="530" key="recent.locations.popup/0.0.1366.744@0.0.1366.744" timestamp="1593252298138" />
     <state x="427" y="0" width="503" height="702" key="refactoring.ChangeSignatureDialog" timestamp="1598695132255">
       <screen x="0" y="0" width="1366" height="744" />
     </state>
